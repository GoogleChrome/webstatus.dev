/**
 * Copyright 2023 Google LLC
 *
 * Licensed under the Apache License, Version 2.0 (the "License");
 * you may not use this file except in compliance with the License.
 * You may obtain a copy of the License at
 *
 *     http://www.apache.org/licenses/LICENSE-2.0
 *
 * Unless required by applicable law or agreed to in writing, software
 * distributed under the License is distributed on an "AS IS" BASIS,
 * WITHOUT WARRANTIES OR CONDITIONS OF ANY KIND, either express or implied.
 * See the License for the specific language governing permissions and
 * limitations under the License.
 */

import {css} from 'lit';

import {RESET} from './_reset-css.js';
<<<<<<< HEAD
import {FLEX_BOX} from './flex-box.js';

export const SHARED_STYLES = [
  RESET,
  FLEX_BOX,
=======
import {THEME} from './_theme-css.js';

export const SHARED_STYLES = [
  RESET,
  THEME,
>>>>>>> 99694cd8
  css`
    :host {
      font-family: ui-sans-serif, system-ui, sans-serif, 'Apple Color Emoji',
        'Segoe UI Emoji', 'Segoe UI Symbol', 'Noto Color Emoji';
      color: var(--default-color);
    }

    a {
      color: var(--link-color);
      text-decoration: none;
    }
    a:hover {
      color: var(--link-hover-color);
      text-decoration: underline;
    }

    .data-table {
      width: 100%;
      border: var(--default-border);
      border-radius: var(--border-radius);
    }
    .data-table th {
      text-align: left;
      background: var(--table-header-background);
      padding: var(--content-padding-half) var(--content-padding);
    }
    .data-table td {
      border-top: var(--default-border);
      padding: var(--content-padding-half) var(--content-padding);
    }

    .chip {
      border: var(--chip-border);
      border-radius: var(--chip-radius);
      white-space: nowrap;
      padding: var(--content-padding-quarter) var(--content-padding-half);
    }

    h1 {
      font-weight: 700;
      font-size: 32px;
    }

    h2 {
      font-weight: 700;
      font-size: 24px;
    }

    h3,
    h4 {
      font-weight: 300;
    }

    h2,
    h3,
    h4 {
      background: var(--heading-background);
      color: var(--heading-color);
    }

    h3 {
      font-size: 20px;
    }

    a {
      text-decoration: none;
      color: var(--link-color);
    }
    a:hover {
      text-decoration: underline;
      color: var(--link-hover-color);
      cursor: pointer;
    }
  `,
];<|MERGE_RESOLUTION|>--- conflicted
+++ resolved
@@ -17,19 +17,13 @@
 import {css} from 'lit';
 
 import {RESET} from './_reset-css.js';
-<<<<<<< HEAD
+import {THEME} from './_theme-css.js';
 import {FLEX_BOX} from './flex-box.js';
 
 export const SHARED_STYLES = [
   RESET,
+  THEME,
   FLEX_BOX,
-=======
-import {THEME} from './_theme-css.js';
-
-export const SHARED_STYLES = [
-  RESET,
-  THEME,
->>>>>>> 99694cd8
   css`
     :host {
       font-family: ui-sans-serif, system-ui, sans-serif, 'Apple Color Emoji',
