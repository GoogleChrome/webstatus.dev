--- conflicted
+++ resolved
@@ -132,23 +132,12 @@
           display: inline-flex;
           gap: 4px;
         }
-<<<<<<< HEAD
-=======
-
-        .survey-result,
-        .survey-result:hover,
-        .survey-result a {
-          font-size: 10px;
-          text-decoration: none;
-          cursor: help;
-        }
 
         img.platform {
           margin-left: calc(-0.6 * var(--platform-logo-size));
           height: var(--platform-logo-size);
           width: var(--platform-logo-size);
         }
->>>>>>> 654aa2b7
       `,
     ];
   }
