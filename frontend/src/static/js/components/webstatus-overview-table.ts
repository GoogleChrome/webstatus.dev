/**
 * Copyright 2023 Google LLC
 *
 * Licensed under the Apache License, Version 2.0 (the "License");
 * you may not use this file except in compliance with the License.
 * You may obtain a copy of the License at
 *
 *     http://www.apache.org/licenses/LICENSE-2.0
 *
 * Unless required by applicable law or agreed to in writing, software
 * distributed under the License is distributed on an "AS IS" BASIS,
 * WITHOUT WARRANTIES OR CONDITIONS OF ANY KIND, either express or implied.
 * See the License for the specific language governing permissions and
 * limitations under the License.
 */
import {LitElement, type TemplateResult, html, CSSResultGroup, css} from 'lit';
import {TaskStatus} from '@lit/task';
import {range} from 'lit/directives/range.js';
import {map} from 'lit/directives/map.js';
import {customElement, property} from 'lit/decorators.js';
import {SHARED_STYLES} from '../css/shared-css.js';
import {type components} from 'webstatus.dev-backend';
import {getColumnsSpec, getSortSpec} from '../utils/urls.js';
import {
  ColumnKey,
  DEFAULT_SORT_SPEC,
  parseColumnsSpec,
  renderFeatureCell,
  renderColgroups,
  renderGroupsRow,
  renderHeaderCell,
} from './webstatus-overview-cells.js';
import {TaskTracker} from '../utils/task-tracker.js';
import {ApiError, BadRequestError} from '../api/errors.js';
import {
  GITHUB_REPO_ISSUE_LINK,
  SEARCH_QUERY_README_LINK,
  Bookmark,
} from '../utils/constants.js';
import {Toast} from '../utils/toast.js';

@customElement('webstatus-overview-table')
export class WebstatusOverviewTable extends LitElement {
  @property({type: Object})
  taskTracker: TaskTracker<components['schemas']['FeaturePage'], ApiError> = {
    status: TaskStatus.INITIAL, // Initial state
    error: null,
    data: null,
  };

  @property({type: Object})
  location!: {search: string}; // Set by parent.

  @property({type: Object})
  bookmark: Bookmark | undefined;

  static get styles(): CSSResultGroup {
    return [
      SHARED_STYLES,
      css`
        .data-table {
          margin: var(--content-padding) 0;
        }
<<<<<<< HEAD
        .data-table th.sortable:hover {
=======
        .header-row th {
          border-left: var(--default-border);
          border-right: var(--default-border);
        }
        .header-row th:hover {
>>>>>>> eec191ba
          background: var(--table-header-hover-background);
        }
        .baseline-date-block {
          padding-top: var(--content-padding-quarter);
        }
        .browser-impl-unavailable {
          color: var(--icon-color-avail-unavailable);
        }
        .percent {
          display: inline-block;
          width: 6ex;
          text-align: right;
        }
        .missing.percent {
          text-align: center;
        }

        td.message {
          height: 8em;
          text-align: center;
        }
        td.message div:first-child {
          font-size: 110%;
          font-weight: bold;
          padding-bottom: var(--content-padding-half);
        }

        sl-skeleton {
          width: 4em;
        }
        sl-skeleton.col-name {
          width: 6em;
        }
        tr:nth-of-type(even) sl-skeleton.col-name {
          width: 9em;
        }
        sl-skeleton.col-baseline_status {
          width: 5em;
        }
        tr:nth-of-type(even) sl-skeleton.col-baseline_status {
          width: 7em;
        }
      `,
    ];
  }

  findFeaturesFromAtom(
    searchKey: string,
    searchValue: string,
  ): components['schemas']['Feature'][] {
    if (!this.taskTracker.data?.data) {
      return [];
    }

    const features: components['schemas']['Feature'][] = [];
    for (const feature of this.taskTracker.data.data) {
      if (searchKey === 'id' && feature?.feature_id === searchValue) {
        features.push(feature);
        break;
      } else if (
        searchKey === 'name' &&
        (feature?.feature_id.includes(searchValue) ||
          feature?.name.includes(searchValue))
      ) {
        features.push(feature);
      }
    }
    return features;
  }

  reorderByQueryTerms(): components['schemas']['Feature'][] | undefined {
    if (!this.bookmark || !this.bookmark.is_ordered) {
      return undefined;
    }

    const atoms: string[] = this.bookmark.query.trim().split('OR');
    const features = [];
    for (const atom of atoms) {
      const terms = atom.trim().split(':');
      const foundFeatures = this.findFeaturesFromAtom(terms[0], terms[1]);
      if (foundFeatures) {
        features.push(...foundFeatures);
      }
    }

    if (features.length !== this.taskTracker?.data?.data?.length) {
      void new Toast().toast(
        `Unable to apply custom sorting to bookmark "${this.bookmark.name}". Defaulting to normal sorting.`,
        'warning',
        'exclamation-triangle',
      );
      return undefined;
    }
    return features;
  }

  render(): TemplateResult {
    const columns: ColumnKey[] = parseColumnsSpec(
      getColumnsSpec(this.location),
    );
    const sortSpec: string =
      getSortSpec(this.location) || (DEFAULT_SORT_SPEC as string);

    return html`
      <table class="data-table">
        ${renderColgroups(columns)}
        <thead>
          ${renderGroupsRow(columns)}
          <tr class="header-row">
            ${columns.map(
              col => html`${renderHeaderCell(this.location, col, sortSpec)}`,
            )}
          </tr>
        </thead>
        <tbody>
          ${this.renderTableBody(columns)}
        </tbody>
      </table>
    `;
  }

  renderTableBody(columns: ColumnKey[]): TemplateResult {
    switch (this.taskTracker.status) {
      case TaskStatus.COMPLETE:
        return this.taskTracker.data?.data?.length === 0
          ? this.renderBodyWhenNoResults(columns)
          : this.renderBodyWhenComplete(columns);
      case TaskStatus.ERROR:
        return this.renderBodyWhenError(columns);
      case TaskStatus.INITIAL:
        // Do the same thing as pending.
        return this.renderBodyWhenPending(columns);
      case TaskStatus.PENDING:
        return this.renderBodyWhenPending(columns);
    }
  }

  renderBodyWhenComplete(columns: ColumnKey[]): TemplateResult {
    let renderFeatures = this.reorderByQueryTerms();
    if (!renderFeatures) {
      renderFeatures = this.taskTracker.data?.data;
    }
    return html`
      ${renderFeatures?.map(f => this.renderFeatureRow(f, columns))}
    `;
  }

  renderBodyWhenNoResults(columns: ColumnKey[]): TemplateResult {
    return html`
      <tr>
        <td class="message" colspan=${columns.length}>
          <div>This query produced zero results.</div>
          <div>Try removing some query terms.</div>
        </td>
      </tr>
    `;
  }

  renderBodyWhenError(columns: ColumnKey[]): TemplateResult {
    if (this.taskTracker.error instanceof BadRequestError) {
      return html`
        <tr>
          <td class="message" colspan=${columns.length}>
            <div>Invalid query...</div>
            <div>
              Please review the
              <a href="${SEARCH_QUERY_README_LINK}" target="_blank"
                >search syntax</a
              >
              or
              <a href="${GITHUB_REPO_ISSUE_LINK}" target="_blank"
                >report an error</a
              >.
            </div>
          </td>
        </tr>
      `;
    }
    return html`
      <tr>
        <td class="message" colspan=${columns.length}>
          <div>Something went wrong...</div>
          <div>We had some trouble loading this data.</div>
          <div>
            Please refresh the page or
            <a href="${GITHUB_REPO_ISSUE_LINK}" target="_blank"
              >report an error</a
            >.
          </div>
        </td>
      </tr>
    `;
  }

  renderBodyWhenPending(columns: ColumnKey[]): TemplateResult {
    const DEFAULT_SKELETON_ROWS = 10;
    const skeleton_rows =
      this.taskTracker.data?.data?.length || DEFAULT_SKELETON_ROWS;
    return html`
      ${map(
        range(skeleton_rows),
        () => html`
          <tr>
            ${columns.map(col => html` <td>${this.renderShimmer(col)}</td> `)}
          </tr>
        `,
      )}
    `;
  }

  renderShimmer(column: ColumnKey) {
    return html`
      <sl-skeleton effect="sheen" class="col-${column}"></sl-skeleton>
    `;
  }

  renderFeatureRow(
    feature: components['schemas']['Feature'],
    columns: ColumnKey[],
  ): TemplateResult {
    return html`
      <tr>
        ${columns.map(
          col => html`
            <td>${renderFeatureCell(feature, this.location, col)}</td>
          `,
        )}
      </tr>
    `;
  }
}<|MERGE_RESOLUTION|>--- conflicted
+++ resolved
@@ -61,15 +61,11 @@
         .data-table {
           margin: var(--content-padding) 0;
         }
-<<<<<<< HEAD
-        .data-table th.sortable:hover {
-=======
         .header-row th {
           border-left: var(--default-border);
           border-right: var(--default-border);
         }
-        .header-row th:hover {
->>>>>>> eec191ba
+        .header-row th.sortable:hover {
           background: var(--table-header-hover-background);
         }
         .baseline-date-block {
