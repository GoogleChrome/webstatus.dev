--- conflicted
+++ resolved
@@ -74,13 +74,8 @@
   }
 
   renderAuthenticatedButton(
-<<<<<<< HEAD
     user: FirebaseUser,
     authConfig: AuthConfig
-=======
-    user: User,
-    authConfig: AuthConfig,
->>>>>>> f933608c
   ): TemplateResult {
     return html`
       <sl-dropdown>
