--- conflicted
+++ resolved
@@ -161,14 +161,6 @@
     // If the feature has some usage, but the usage is less than 0.1%,
     // display it as "<0.1%".
     if (feature.usage.chromium.daily < 0.001) {
-<<<<<<< HEAD
-      return html`&lt;0.1%`;
-    }
-    // Format to display percentage with single decimal e.g. 0.8371 -> 83.7%.
-    return html`${(feature.usage.chromium.daily * 100).toFixed(1)}%`;
-  } else if (feature.usage?.chromium?.daily === 0) {
-    return html`0.0%`;
-=======
       usage = '<0.1%';
     } else {
       // Format to display percentage with single decimal e.g. 0.8371 -> 83.7%.
@@ -176,16 +168,11 @@
     }
   } else if (feature.usage?.chromium?.daily === 0) {
     usage = '0.0%';
->>>>>>> 9853b93b
   } else if (
     feature.usage?.chromium?.daily &&
     feature.usage.chromium.daily >= 1
   ) {
-<<<<<<< HEAD
-    return html`100%`;
-=======
     usage = '100%';
->>>>>>> 9853b93b
   }
   return html`<span id="chromium-usage">${usage}</span>`;
 };
