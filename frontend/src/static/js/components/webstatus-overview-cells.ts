--- conflicted
+++ resolved
@@ -576,11 +576,11 @@
     sortIndicator = html` <sl-icon name="arrow-down"></sl-icon> `;
   }
 
-<<<<<<< HEAD
+  const colDef = CELL_DEFS[column];
   return html`
-    <th title="Click to sort" class="sortable">
+    <th title="Click to sort" class="${colDef.cellClass || ''} sortable">
       <a href=${urlWithSort}>
-        ${sortIndicator} ${CELL_DEFS[column]?.headerHtml}
+        ${sortIndicator} ${colDef?.headerHtml}
       </a>
     </th>
   `;
@@ -590,23 +590,12 @@
   column: ColumnKey,
   customTitle?: string,
 ): TemplateResult {
+  const colDef = CELL_DEFS[column];
   return html`
-    <th title=${ifDefined(customTitle)} class="unsortable">
-      ${CELL_DEFS[column]?.headerHtml}
+    <th title=${ifDefined(customTitle)} class="${colDef?.cellClass || ''} unsortable">
+      ${colDef?.headerHtml}
     </th>
   `;
-=======
-  const colDef = CELL_DEFS[column];
-  if (colDef.unsortable) {
-    return html`<th class=${colDef.cellClass || ''}>${colDef?.headerHtml}</th>`;
-  } else {
-    return html`
-      <th title="Click to sort" class="${colDef.cellClass || ''} sortable">
-        <a href=${urlWithSort}> ${sortIndicator} ${colDef?.headerHtml} </a>
-      </th>
-    `;
-  }
->>>>>>> 6c4afba0
 }
 
 export function renderFeatureCell(
