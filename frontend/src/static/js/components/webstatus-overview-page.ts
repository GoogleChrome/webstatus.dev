/**
 * Copyright 2023 Google LLC
 *
 * Licensed under the Apache License, Version 2.0 (the "License");
 * you may not use this file except in compliance with the License.
 * You may obtain a copy of the License at
 *
 *     http://www.apache.org/licenses/LICENSE-2.0
 *
 * Unless required by applicable law or agreed to in writing, software
 * distributed under the License is distributed on an "AS IS" BASIS,
 * WITHOUT WARRANTIES OR CONDITIONS OF ANY KIND, either express or implied.
 * See the License for the specific language governing permissions and
 * limitations under the License.
 */

import {consume} from '@lit/context';
import {Task, TaskStatus} from '@lit/task';
import {LitElement, type TemplateResult, html} from 'lit';
import {customElement, state} from 'lit/decorators.js';
import {type components} from 'webstatus.dev-backend';
import {downloadCSV} from '../utils/csv.js';

import {
  getColumnsSpec,
  getPageSize,
  getPaginationStart,
  getSearchQuery,
  getSortSpec,
  getWPTMetricView,
} from '../utils/urls.js';
import {
  type APIClient,
  type FeatureSortOrderType,
  type FeatureSearchType,
  FeatureWPTMetricViewType,
} from '../api/client.js';
import {apiClientContext} from '../contexts/api-client-context.js';
import './webstatus-overview-content.js';
import {TaskTracker} from '../utils/task-tracker.js';
import {ApiError, UnknownError} from '../api/errors.js';
import {CELL_DEFS} from './webstatus-overview-cells.js';
import {ColumnKey, parseColumnsSpec} from './webstatus-overview-cells.js';
import {toast} from '../utils/toast.js';

@customElement('webstatus-overview-page')
export class OverviewPage extends LitElement {
  loadingTask: Task;

  @consume({context: apiClientContext})
  apiClient?: APIClient;

  @state()
  taskTracker: TaskTracker<components['schemas']['FeaturePage'], ApiError> = {
    status: TaskStatus.INITIAL, // Initial state
    error: null,
    data: null,
  };

  @state()
  location!: {search: string}; // Set by router.

  @state()
  // A function that returns an array of all features via apiClient.getAllFeatures
  allFeaturesFetcher:
    | undefined
    | (() => Promise<components['schemas']['Feature'][]>) = undefined;

  constructor() {
    super();

    this.loadingTask = new Task(this, {
      args: () =>
        [this.apiClient, this.location] as [APIClient, {search: string}],
      task: async ([apiClient, routerLocation]): Promise<
        components['schemas']['FeaturePage']
      > => {
        this.allFeaturesFetcher = () => {
          return apiClient.getAllFeatures(
            getSearchQuery(routerLocation) as FeatureSearchType,
            getSortSpec(routerLocation) as FeatureSortOrderType,
            getWPTMetricView(routerLocation) as FeatureWPTMetricViewType
          );
        };
        return this._fetchFeatures(apiClient, routerLocation);
      },
      onComplete: page => {
        this.taskTracker = {
          status: TaskStatus.COMPLETE,
          error: null,
          data: page,
        };
      },
      onError: (error: unknown) => {
        if (error instanceof ApiError) {
          this.taskTracker = {
            status: TaskStatus.ERROR,
            error: error,
            data: null,
          };
          toast(`${error.message}`, 'danger', 'exclamation-triangle');
        } else {
          // Should never reach here but let's handle it.
          this.taskTracker = {
            status: TaskStatus.ERROR,
            error: new UnknownError('unknown error fetching features'),
            data: null,
          };
        }
      },
    });

    // Set up listener of 'exportToCSV' event from webstatus-overview-filters.
    this.addEventListener('exportToCSV', event => {
      const {detail} = event as CustomEvent<{
        callback: (() => void) | undefined;
      }>;
      this.exportToCSV(detail.callback);
    });
  }

  async exportToCSV(
    completedCallback: (() => void) | undefined
  ): Promise<void> {
    if (!this.allFeaturesFetcher) {
      return;
    }
    // Fetch all pages of data via getAllFeatures
<<<<<<< HEAD
    const allFeatures = await this.allFeaturesFetcher();

    // Use CELL_DEFS to define the columns and
    // get the current (active) columns.
    const columnKeys = parseColumnsSpec(getColumnsSpec(this.location));
    const columns: string[] = [];

    const pushBrowserName = (name: string) => {
      columns.push(name);
      columns.push(`${name} WPT Stable Score`);
    };

    columnKeys.forEach(columnKey => {
      const name = CELL_DEFS[columnKey].nameInDialog;
      switch (columnKey) {
        case ColumnKey.Name:
          columns.push(name);
          break;
        case ColumnKey.BaselineStatus:
          columns.push(name);
          break;
        case ColumnKey.StableChrome:
        case ColumnKey.StableEdge:
        case ColumnKey.StableFirefox:
        case ColumnKey.StableSafari:
          pushBrowserName(name);
          break;
      }
      columns.push(name);
    });

    // Convert array of feature rows into array of arrays of strings,
    // in the same order as columns.
    const rows = allFeatures.map(feature => {
      const baselineStatus = feature.baseline?.status || '';
      const browserImpl = feature.browser_implementations!;
      const wptStableScores = feature.wpt?.stable || undefined;
      const row = [];
      // Iterate over the current columns to get the values for each column.
      for (const key of columnKeys) {
        switch (key) {
          case ColumnKey.Name:
            row.push(feature.name);
            break;
          case ColumnKey.BaselineStatus:
            row.push(baselineStatus);
            break;
          case ColumnKey.StableChrome:
            row.push(browserImpl?.chrome?.date || '');
            row.push(String(wptStableScores?.chrome?.score) || '');
            break;
          case ColumnKey.StableEdge:
            row.push(browserImpl?.edge?.date || '');
            row.push(String(wptStableScores?.edge?.score) || '');
            break;
          case ColumnKey.StableFirefox:
            row.push(browserImpl?.firefox?.date || '');
            row.push(String(wptStableScores?.firefox?.score) || '');
            break;
          case ColumnKey.StableSafari:
            row.push(browserImpl?.safari?.date || '');
            row.push(String(wptStableScores?.safari?.score) || '');
            break;
        }
      }
      return row;
    });

    const csv = convertToCSV(columns, rows);

    // Create blob to download the csv.
    const blob = new Blob([csv], {type: 'text/csv'});
    const url = window.URL.createObjectURL(blob);
    const link = document.createElement('a');
    link.href = url;
    link.download = 'webstatus-feature-overview.csv';
    link.click();
=======
    this.allFeaturesFetcher()
      .then(allFeatures => {
        // Use CELL_DEFS to define the columns and
        // get the current (active) columns.
        const columnKeys = parseColumnsSpec(getColumnsSpec(this.location));
        const columns = columnKeys.map(
          columnKey => CELL_DEFS[columnKey].nameInDialog
        );

        // Convert array of feature rows into array of arrays of strings,
        // in the same order as columns.
        const rows = allFeatures.map(feature => {
          const baselineStatus = feature.baseline?.status || '';
          const browserImpl = feature.browser_implementations!;
          const row = [];
          // Iterate over the current columns to get the values for each column.
          for (const key of columnKeys) {
            switch (key) {
              case ColumnKey.Name:
                row.push(feature.name);
                break;
              case ColumnKey.BaselineStatus:
                row.push(baselineStatus);
                break;
              case ColumnKey.StableChrome:
                row.push(browserImpl?.chrome?.date || '');
                break;
              case ColumnKey.StableEdge:
                row.push(browserImpl?.edge?.date || '');
                break;
              case ColumnKey.StableFirefox:
                row.push(browserImpl?.firefox?.date || '');
                break;
              case ColumnKey.StableSafari:
                row.push(browserImpl?.safari?.date || '');
                break;
            }
          }
          return row;
        });

        downloadCSV(columns, rows, 'webstatus-feature-overview.csv')
          .then(() => {
            if (completedCallback) completedCallback();
          })
          .catch(error => {
            toast(
              `Save file error: ${error.message}`,
              'danger',
              'exclamation-triangle'
            );
          });
      })
      .catch(error => {
        toast(
          `Download error: ${error.message}`,
          'danger',
          'exclamation-triangle'
        );
      });
>>>>>>> a99cb933
  }

  async _fetchFeatures(
    apiClient: APIClient | undefined,
    routerLocation: {search: string}
  ): Promise<components['schemas']['FeaturePage']> {
    if (typeof apiClient !== 'object')
      return Promise.reject(new Error('APIClient is not initialized.'));
    const sortSpec = getSortSpec(routerLocation) as FeatureSortOrderType;
    const searchQuery = getSearchQuery(routerLocation) as FeatureSearchType;
    const offset = getPaginationStart(routerLocation);
    const pageSize = getPageSize(routerLocation);
    const wptMetricView = getWPTMetricView(
      routerLocation
    ) as FeatureWPTMetricViewType;
    return apiClient.getFeatures(
      searchQuery,
      sortSpec,
      wptMetricView,
      offset,
      pageSize
    );
  }

  render(): TemplateResult {
    return html`
      <webstatus-overview-content
        .location=${this.location}
        .taskTracker=${this.taskTracker}
      >
      </webstatus-overview-content>
    `;
  }
}<|MERGE_RESOLUTION|>--- conflicted
+++ resolved
@@ -126,100 +126,44 @@
       return;
     }
     // Fetch all pages of data via getAllFeatures
-<<<<<<< HEAD
-    const allFeatures = await this.allFeaturesFetcher();
-
-    // Use CELL_DEFS to define the columns and
-    // get the current (active) columns.
-    const columnKeys = parseColumnsSpec(getColumnsSpec(this.location));
-    const columns: string[] = [];
-
-    const pushBrowserName = (name: string) => {
-      columns.push(name);
-      columns.push(`${name} WPT Stable Score`);
-    };
-
-    columnKeys.forEach(columnKey => {
-      const name = CELL_DEFS[columnKey].nameInDialog;
-      switch (columnKey) {
-        case ColumnKey.Name:
-          columns.push(name);
-          break;
-        case ColumnKey.BaselineStatus:
-          columns.push(name);
-          break;
-        case ColumnKey.StableChrome:
-        case ColumnKey.StableEdge:
-        case ColumnKey.StableFirefox:
-        case ColumnKey.StableSafari:
-          pushBrowserName(name);
-          break;
-      }
-      columns.push(name);
-    });
-
-    // Convert array of feature rows into array of arrays of strings,
-    // in the same order as columns.
-    const rows = allFeatures.map(feature => {
-      const baselineStatus = feature.baseline?.status || '';
-      const browserImpl = feature.browser_implementations!;
-      const wptStableScores = feature.wpt?.stable || undefined;
-      const row = [];
-      // Iterate over the current columns to get the values for each column.
-      for (const key of columnKeys) {
-        switch (key) {
-          case ColumnKey.Name:
-            row.push(feature.name);
-            break;
-          case ColumnKey.BaselineStatus:
-            row.push(baselineStatus);
-            break;
-          case ColumnKey.StableChrome:
-            row.push(browserImpl?.chrome?.date || '');
-            row.push(String(wptStableScores?.chrome?.score) || '');
-            break;
-          case ColumnKey.StableEdge:
-            row.push(browserImpl?.edge?.date || '');
-            row.push(String(wptStableScores?.edge?.score) || '');
-            break;
-          case ColumnKey.StableFirefox:
-            row.push(browserImpl?.firefox?.date || '');
-            row.push(String(wptStableScores?.firefox?.score) || '');
-            break;
-          case ColumnKey.StableSafari:
-            row.push(browserImpl?.safari?.date || '');
-            row.push(String(wptStableScores?.safari?.score) || '');
-            break;
-        }
-      }
-      return row;
-    });
-
-    const csv = convertToCSV(columns, rows);
-
-    // Create blob to download the csv.
-    const blob = new Blob([csv], {type: 'text/csv'});
-    const url = window.URL.createObjectURL(blob);
-    const link = document.createElement('a');
-    link.href = url;
-    link.download = 'webstatus-feature-overview.csv';
-    link.click();
-=======
     this.allFeaturesFetcher()
       .then(allFeatures => {
-        // Use CELL_DEFS to define the columns and
-        // get the current (active) columns.
-        const columnKeys = parseColumnsSpec(getColumnsSpec(this.location));
-        const columns = columnKeys.map(
-          columnKey => CELL_DEFS[columnKey].nameInDialog
-        );
+
+      // Use CELL_DEFS to define the columns and
+      // get the current (active) columns.
+      const columns: string[] = [];
+
+      const pushBrowserName = (name: string) => {
+        columns.push(name);
+        columns.push(`${name} WPT Stable Score`);
+      };
+
+      columnKeys.forEach(columnKey => {
+        const name = CELL_DEFS[columnKey].nameInDialog;
+        switch (columnKey) {
+          case ColumnKey.Name:
+            columns.push(name);
+            break;
+          case ColumnKey.BaselineStatus:
+            columns.push(name);
+            break;
+          case ColumnKey.StableChrome:
+          case ColumnKey.StableEdge:
+          case ColumnKey.StableFirefox:
+          case ColumnKey.StableSafari:
+            pushBrowserName(name);
+            break;
+        }
+        columns.push(name);
+      });
 
         // Convert array of feature rows into array of arrays of strings,
         // in the same order as columns.
         const rows = allFeatures.map(feature => {
           const baselineStatus = feature.baseline?.status || '';
           const browserImpl = feature.browser_implementations!;
-          const row = [];
+          const wptStableScores = feature.wpt?.stable || undefined;
+      const row = [];
           // Iterate over the current columns to get the values for each column.
           for (const key of columnKeys) {
             switch (key) {
@@ -231,16 +175,20 @@
                 break;
               case ColumnKey.StableChrome:
                 row.push(browserImpl?.chrome?.date || '');
-                break;
+                row.push(String(wptStableScores?.chrome?.score) || '');
+            break;
               case ColumnKey.StableEdge:
                 row.push(browserImpl?.edge?.date || '');
-                break;
+                row.push(String(wptStableScores?.edge?.score) || '');
+            break;
               case ColumnKey.StableFirefox:
                 row.push(browserImpl?.firefox?.date || '');
-                break;
+                row.push(String(wptStableScores?.firefox?.score) || '');
+            break;
               case ColumnKey.StableSafari:
                 row.push(browserImpl?.safari?.date || '');
-                break;
+                row.push(String(wptStableScores?.safari?.score) || '');
+            break;
             }
           }
           return row;
@@ -265,7 +213,6 @@
           'exclamation-triangle'
         );
       });
->>>>>>> a99cb933
   }
 
   async _fetchFeatures(
