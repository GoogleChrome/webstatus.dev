/**
 * Copyright 2024 Google LLC
 *
 * Licensed under the Apache License, Version 2.0 (the "License");
 * you may not use this file except in compliance with the License.
 * You may obtain a copy of the License at
 *
 *     http://www.apache.org/licenses/LICENSE-2.0
 *
 * Unless required by applicable law or agreed to in writing, software
 * distributed under the License is distributed on an "AS IS" BASIS,
 * WITHOUT WARRANTIES OR CONDITIONS OF ANY KIND, either express or implied.
 * See the License for the specific language governing permissions and
 * limitations under the License.
 */

import {assert, expect, fixture} from '@open-wc/testing';

import {
  ColumnKey,
  parseColumnsSpec,
  DEFAULT_COLUMNS,
  isJavaScriptFeature,
  didFeatureCrash,
  parseColumnOptions,
  DEFAULT_COLUMN_OPTIONS,
  ColumnOptionKey,
  renderBaselineStatus,
  renderChromiumUsage,
<<<<<<< HEAD
  renderHeaderCell,
  CELL_DEFS,
=======
  calcColGroupSpans,
  renderColgroups,
  renderGroupsRow,
>>>>>>> eec191ba
} from '../webstatus-overview-cells.js';
import {components} from 'webstatus.dev-backend';
import {render} from 'lit';

describe('renderChromiumUsage', () => {
  let container: HTMLElement;
  let feature: components['schemas']['Feature'];
  beforeEach(() => {
    container = document.createElement('div');

    feature = {
      feature_id: 'id',
      name: 'name',
      baseline: {
        status: 'widely',
        low_date: '2015-07-29',
        high_date: '2018-01-29',
      },
      usage: {},
    };
  });
  it('does render usage as a percentage', async () => {
    // 10.3% Chromium usage.
    feature.usage = {chromium: {daily: 0.1034}};
    const result = renderChromiumUsage(feature, {search: ''}, {});
    render(result, container);
    const el = await fixture(container);
    const usageEl = el.querySelector('#chromium-usage');
    expect(usageEl).to.exist;
    expect(usageEl!.textContent!.trim()).to.equal('10.3%');
  });
  it('does render usage as a percentage, and rounds correctly', async () => {
    // Should round to 10.4% Chromium usage.
    feature.usage = {chromium: {daily: 0.1036}};
    const result = renderChromiumUsage(feature, {search: ''}, {});
    render(result, container);
    const el = await fixture(container);
    const usageEl = el.querySelector('#chromium-usage');
    expect(usageEl).to.exist;
    expect(usageEl!.textContent!.trim()).to.equal('10.4%');
  });
  it('does render 0 usage amounts as "0.0%"', async () => {
    // Explicitly 0 Chromium usage.
    feature.usage = {chromium: {daily: 0.0}};
    const result = renderChromiumUsage(feature, {search: ''}, {});
    render(result, container);
    const el = await fixture(container);
    const usageEl = el.querySelector('#chromium-usage');
    expect(usageEl).to.exist;
    expect(usageEl!.textContent!.trim()).to.equal('0.0%');
  });
  it('does render 100% usage amounts as "100%"', async () => {
    // Explicitly 100% Chromium usage.
    feature.usage = {chromium: {daily: 1.0}};
    const result = renderChromiumUsage(feature, {search: ''}, {});
    render(result, container);
    const el = await fixture(container);
    const usageEl = el.querySelector('#chromium-usage');
    expect(usageEl).to.exist;
    expect(usageEl!.textContent!.trim()).to.equal('100.0%');
  });
  it('does render very small usage amounts as "<0.1%"', async () => {
    // 0.0003%.
    feature.usage = {chromium: {daily: 0.000003}};
    const result = renderChromiumUsage(feature, {search: ''}, {});
    render(result, container);
    const el = await fixture(container);
    const usageEl = el.querySelector('#chromium-usage');
    expect(usageEl).to.exist;
    expect(usageEl!.textContent!.trim()).to.equal('<0.1%');
  });
  it('does render null usage amounts as "N/A"', async () => {
    // No usage found.
    feature.usage = undefined;
    const result = renderChromiumUsage(feature, {search: ''}, {});
    render(result, container);
    const el = await fixture(container);
    const usageEl = el.querySelector('#chromium-usage');
    expect(usageEl).to.exist;
    expect(usageEl!.textContent!.trim()).to.equal('N/A');
  });
});

describe('renderBaselineStatus', () => {
  let container: HTMLElement;
  beforeEach(() => {
    container = document.createElement('div');
  });
  describe('widely available feature', () => {
    const feature: components['schemas']['Feature'] = {
      feature_id: 'id',
      name: 'name',
      baseline: {
        status: 'widely',
        low_date: '2015-07-29',
        high_date: '2018-01-29',
      },
    };
    it('renders only the word and icon by default', async () => {
      const result = renderBaselineStatus(feature, {search: ''}, {});
      render(result, container);
      const el = await fixture(container);
      const icon = el.querySelector('img');
      expect(icon).to.exist;
      expect(icon!.getAttribute('title')).to.equal('Widely available');

      // Assert the absence of the low date block and the high date blocks.
      const lowDateBlock = el.querySelector('.baseline-date-block-newly');
      expect(lowDateBlock).to.not.exist;
      const highDateBlock = el.querySelector('.baseline-date-block-widely');
      expect(highDateBlock).to.not.exist;
    });
    it('additionally renders the low date when selected', async () => {
      const result = renderBaselineStatus(
        feature,
        {search: 'column_options=baseline_status_low_date'},
        {},
      );
      render(result, container);
      const el = await fixture(container);
      const icon = el.querySelector('img');
      expect(icon).to.exist;
      expect(icon!.getAttribute('title')).to.equal('Widely available');

      // Assert the presence of the low date block and absence of the high date block.
      const lowDateBlock = el.querySelector('.baseline-date-block-newly');
      expect(lowDateBlock).to.exist;
      expect(
        lowDateBlock
          ?.querySelector('.baseline-date-header')
          ?.textContent?.trim(),
      ).to.equal('Newly available:');
      expect(
        lowDateBlock?.querySelector('.baseline-date')?.textContent?.trim(),
      ).to.equal('2015-07-29');
      const highDateBlock = el.querySelector('.baseline-date-block-widely');
      expect(highDateBlock).to.not.exist;
    });
    it('additionally renders the high date when selected', async () => {
      const result = renderBaselineStatus(
        feature,
        {search: 'column_options=baseline_status_high_date'},
        {},
      );
      render(result, container);
      const el = await fixture(container);
      const icon = el.querySelector('img');
      expect(icon).to.exist;
      expect(icon!.getAttribute('title')).to.equal('Widely available');

      // Assert the presence of the high date block and absence of the low date block.
      const lowDateBlock = el.querySelector('.baseline-date-block-newly');
      expect(lowDateBlock).to.not.exist;
      const highDateBlock = el.querySelector('.baseline-date-block-widely');
      expect(highDateBlock).to.exist;
      expect(
        highDateBlock
          ?.querySelector('.baseline-date-header')
          ?.textContent?.trim(),
      ).to.equal('Widely available:');
      expect(
        highDateBlock?.querySelector('.baseline-date')?.textContent?.trim(),
      ).to.equal('2018-01-29');
    });
    it('additionally renders the low date and high date when both are selected', async () => {
      const result = renderBaselineStatus(
        feature,
        {
          search:
            'column_options=baseline_status_low_date%2Cbaseline_status_high_date',
        },
        {},
      );
      render(result, container);
      const el = await fixture(container);
      const icon = el.querySelector('img');
      expect(icon).to.exist;
      expect(icon!.getAttribute('title')).to.equal('Widely available');

      // Assert the presence of the low date block and the high date blocks.
      const lowDateBlock = el.querySelector('.baseline-date-block-newly');
      expect(lowDateBlock).to.exist;
      expect(
        lowDateBlock
          ?.querySelector('.baseline-date-header')
          ?.textContent?.trim(),
      ).to.equal('Newly available:');
      expect(
        lowDateBlock?.querySelector('.baseline-date')?.textContent?.trim(),
      ).to.equal('2015-07-29');
      const highDateBlock = el.querySelector('.baseline-date-block-widely');
      expect(highDateBlock).to.exist;
      expect(
        highDateBlock
          ?.querySelector('.baseline-date-header')
          ?.textContent?.trim(),
      ).to.equal('Widely available:');
      expect(
        highDateBlock?.querySelector('.baseline-date')?.textContent?.trim(),
      ).to.equal('2018-01-29');
    });
  });
  describe('newly available feature', () => {
    const feature: components['schemas']['Feature'] = {
      feature_id: 'id',
      name: 'name',
      baseline: {
        status: 'newly',
        low_date: '2015-07-29',
      },
    };
    it('renders only the word and icon by default', async () => {
      const result = renderBaselineStatus(feature, {search: ''}, {});
      render(result, container);
      const el = await fixture(container);
      const icon = el.querySelector('img');
      expect(icon).to.exist;
      expect(icon!.getAttribute('title')).to.equal('Newly available');

      // Assert the absence of the low date block and the high date blocks.
      const lowDateBlock = el.querySelector('.baseline-date-block-newly');
      expect(lowDateBlock).to.not.exist;
      const highDateBlock = el.querySelector('.baseline-date-block-widely');
      expect(highDateBlock).to.not.exist;
    });
    it('additionally renders the low date when selected', async () => {
      const result = renderBaselineStatus(
        feature,
        {search: 'column_options=baseline_status_low_date'},
        {},
      );
      render(result, container);
      const el = await fixture(container);
      const icon = el.querySelector('img');
      expect(icon).to.exist;
      expect(icon!.getAttribute('title')).to.equal('Newly available');

      // Assert the presence of the low date block and absence of the high date block.
      const lowDateBlock = el.querySelector('.baseline-date-block-newly');
      expect(lowDateBlock).to.exist;
      expect(
        lowDateBlock
          ?.querySelector('.baseline-date-header')
          ?.textContent?.trim(),
      ).to.equal('Newly available:');
      expect(
        lowDateBlock?.querySelector('.baseline-date')?.textContent?.trim(),
      ).to.equal('2015-07-29');
      const highDateBlock = el.querySelector('.baseline-date-block-widely');
      expect(highDateBlock).to.not.exist;
    });
    it('additionally renders the projected high date when selected', async () => {
      const result = renderBaselineStatus(
        feature,
        {search: 'column_options=baseline_status_high_date'},
        {},
      );
      render(result, container);
      const el = await fixture(container);
      const icon = el.querySelector('img');
      expect(icon).to.exist;
      expect(icon!.getAttribute('title')).to.equal('Newly available');

      // Assert the presence of the high date block and absence of the low date block.
      const lowDateBlock = el.querySelector('.baseline-date-block-newly');
      expect(lowDateBlock).to.not.exist;
      const highDateBlock = el.querySelector('.baseline-date-block-widely');
      expect(highDateBlock).to.exist;
      expect(
        highDateBlock
          ?.querySelector('.baseline-date-header')
          ?.textContent?.trim(),
      ).to.equal('Projected widely available:');
      expect(
        highDateBlock?.querySelector('.baseline-date')?.textContent?.trim(),
      ).to.equal('2018-01-29');
    });
    it('additionally renders the low date and projected high date when both are selected', async () => {
      const result = renderBaselineStatus(
        feature,
        {
          search:
            'column_options=baseline_status_low_date%2Cbaseline_status_high_date',
        },
        {},
      );
      render(result, container);
      const el = await fixture(container);
      const icon = el.querySelector('img');
      expect(icon).to.exist;
      expect(icon!.getAttribute('title')).to.equal('Newly available');

      // Assert the presence of the low date block and the high date blocks.
      const lowDateBlock = el.querySelector('.baseline-date-block-newly');
      expect(lowDateBlock).to.exist;
      expect(
        lowDateBlock
          ?.querySelector('.baseline-date-header')
          ?.textContent?.trim(),
      ).to.equal('Newly available:');
      expect(
        lowDateBlock?.querySelector('.baseline-date')?.textContent?.trim(),
      ).to.equal('2015-07-29');
      const highDateBlock = el.querySelector('.baseline-date-block-widely');
      expect(highDateBlock).to.exist;
      expect(
        highDateBlock
          ?.querySelector('.baseline-date-header')
          ?.textContent?.trim(),
      ).to.equal('Projected widely available:');
      expect(
        highDateBlock?.querySelector('.baseline-date')?.textContent?.trim(),
      ).to.equal('2018-01-29');
    });
  });
  describe('limited feature', () => {
    const feature: components['schemas']['Feature'] = {
      feature_id: 'id',
      name: 'name',
      baseline: {
        status: 'limited',
      },
    };
    it('renders only the word and icon by default', async () => {
      const result = renderBaselineStatus(feature, {search: ''}, {});
      render(result, container);
      const el = await fixture(container);
      const icon = el.querySelector('img');
      expect(icon).to.exist;
      expect(icon!.getAttribute('title')).to.equal('Limited availability');

      // Assert the absence of the low date block and the high date blocks.
      const lowDateBlock = el.querySelector('.baseline-date-block-newly');
      expect(lowDateBlock).to.not.exist;
      const highDateBlock = el.querySelector('.baseline-date-block-widely');
      expect(highDateBlock).to.not.exist;
    });
    it('does not render the low date even when selected', async () => {
      const result = renderBaselineStatus(
        feature,
        {search: 'column_options=baseline_status_low_date'},
        {},
      );
      render(result, container);
      const el = await fixture(container);
      const icon = el.querySelector('img');
      expect(icon).to.exist;
      expect(icon!.getAttribute('title')).to.equal('Limited availability');

      // Assert the absence of the low date block and the high date blocks.
      const lowDateBlock = el.querySelector('.baseline-date-block-newly');
      expect(lowDateBlock).to.not.exist;
      const highDateBlock = el.querySelector('.baseline-date-block-widely');
      expect(highDateBlock).to.not.exist;
    });
    it('does not render the projected high date even when selected', async () => {
      const result = renderBaselineStatus(
        feature,
        {search: 'column_options=baseline_status_high_date'},
        {},
      );
      render(result, container);
      const el = await fixture(container);
      const icon = el.querySelector('img');
      expect(icon).to.exist;
      expect(icon!.getAttribute('title')).to.equal('Limited availability');

      // Assert the absence of the low date block and the high date blocks.
      const lowDateBlock = el.querySelector('.baseline-date-block-newly');
      expect(lowDateBlock).to.not.exist;
      const highDateBlock = el.querySelector('.baseline-date-block-widely');
      expect(highDateBlock).to.not.exist;
    });
    it('does render the low date and projected high date even when both are selected', async () => {
      const result = renderBaselineStatus(
        feature,
        {
          search:
            'column_options=baseline_status_low_date%2Cbaseline_status_high_date',
        },
        {},
      );
      render(result, container);
      const el = await fixture(container);
      const icon = el.querySelector('img');
      expect(icon).to.exist;
      expect(icon!.getAttribute('title')).to.equal('Limited availability');

      // Assert the absence of the low date block and the high date blocks.
      const lowDateBlock = el.querySelector('.baseline-date-block-newly');
      expect(lowDateBlock).to.not.exist;
      const highDateBlock = el.querySelector('.baseline-date-block-widely');
      expect(highDateBlock).to.not.exist;
    });
  });
});

describe('calcColGroupSpans', () => {
  const TEST_COLS = [
    ColumnKey.Name,
    ColumnKey.BaselineStatus,
    ColumnKey.StableChrome,
    ColumnKey.StableEdge,
    ColumnKey.ExpChrome,
    ColumnKey.ExpEdge,
    ColumnKey.ExpFirefox,
  ];
  it('returns empty list when there was no column spec', () => {
    const colSpans = calcColGroupSpans([]);
    assert.deepEqual(colSpans, []);
  });

  it('keeps undefined groups separate and spans matching groups', () => {
    const colSpans = calcColGroupSpans(TEST_COLS);
    assert.deepEqual(colSpans, [
      {count: 1},
      {count: 1},
      {group: 'WPT', count: 2},
      {group: 'WPT Experimental', count: 3},
    ]);
  });
});

describe('renderColgroups', () => {
  const TEST_COLS = [
    ColumnKey.Name,
    ColumnKey.BaselineStatus,
    ColumnKey.StableChrome,
    ColumnKey.StableEdge,
  ];
  let container: HTMLElement;
  beforeEach(() => {
    container = document.createElement('table');
  });
  it('Renders <colgroup>s for column groups', async () => {
    const result = renderColgroups(TEST_COLS);
    render(result, container);
    const el = await fixture(container);
    const colGroups = el.querySelectorAll('colgroup');
    expect(colGroups![0]).to.exist;
    expect(colGroups![0].getAttribute('span')).to.equal('1');
    expect(colGroups![1]).to.exist;
    expect(colGroups![1].getAttribute('span')).to.equal('1');
    expect(colGroups![2]).to.exist;
    expect(colGroups![2].getAttribute('span')).to.equal('2');
  });
});

describe('renderGroupsRow', () => {
  const TEST_COLS = [
    ColumnKey.Name,
    ColumnKey.BaselineStatus,
    ColumnKey.StableChrome,
    ColumnKey.StableEdge,
  ];
  let container: HTMLElement;
  beforeEach(() => {
    container = document.createElement('table');
  });
  it('Renders <th>s for column groups', async () => {
    const result = renderGroupsRow(TEST_COLS);
    render(result, container);
    const el = await fixture(container);
    const groupTHs = el.querySelectorAll('th');
    expect(groupTHs![0]).to.exist;
    expect(groupTHs![0].getAttribute('colspan')).to.equal('1');
    expect(groupTHs![0].innerText).to.equal('');
    expect(groupTHs![1]).to.exist;
    expect(groupTHs![1].getAttribute('colspan')).to.equal('1');
    expect(groupTHs![1].innerText).to.equal('');
    expect(groupTHs![2]).to.exist;
    expect(groupTHs![2].getAttribute('colspan')).to.equal('2');
    expect(groupTHs![2].innerText).to.equal('WPT');
  });
});

describe('parseColumnsSpec', () => {
  it('returns default columns when there was no column spec', () => {
    const cols = parseColumnsSpec('');
    assert.deepEqual(cols, DEFAULT_COLUMNS);
  });

  it('returns an array when given a column spec', () => {
    const cols = parseColumnsSpec('name, baseline_status ');
    assert.deepEqual(cols, [ColumnKey.Name, ColumnKey.BaselineStatus]);
  });
});

// Add test of parseColumnOptions here
describe('parseColumnOptions', () => {
  it('returns default column options when none are specified', () => {
    const options = parseColumnOptions('');
    assert.deepEqual(options, DEFAULT_COLUMN_OPTIONS);
  });

  it('returns an array when given a column options spec', () => {
    const options = parseColumnOptions('baseline_status_high_date');
    assert.deepEqual(options, [ColumnOptionKey.BaselineStatusHighDate]);
  });
});

describe('isJavaScriptFeature', () => {
  it('returns true for a JavaScript feature (link prefix match)', () => {
    const featureSpecInfo = {
      links: [{link: 'https://tc39.es/proposal-temporal'}],
    };
    assert.isTrue(isJavaScriptFeature(featureSpecInfo));
  });

  it('returns false for a non-JavaScript feature (no link match)', () => {
    const featureSpecInfo = {
      links: [{link: 'https://www.w3.org/TR/webgpu/'}],
    };
    assert.isFalse(isJavaScriptFeature(featureSpecInfo));
  });

  it('returns false if links are missing', () => {
    const featureSpecInfo = {}; // No 'links' property
    assert.isFalse(isJavaScriptFeature(featureSpecInfo));
  });
});

describe('didFeatureCrash', () => {
  it('returns true if metadata contains a mapping of "status" to "C"', () => {
    const metadata = {
      status: 'C',
    };
    assert.isTrue(didFeatureCrash(metadata));
  });

  it('returns false for other status metadata', () => {
    const metadata = {
      status: 'hi',
    };
    assert.isFalse(didFeatureCrash(metadata));
  });

  it('returns false for no metadata', () => {
    const metadata = {};
    assert.isFalse(didFeatureCrash(metadata));
  });

  it('returns false for undefined metadata', () => {
    const metadata = undefined;
    assert.isFalse(didFeatureCrash(metadata));
  });
});

describe('renderHeaderCell', () => {
  let container: HTMLElement;
  beforeEach(() => {
    container = document.createElement('tr');
  });
  it('renders a sortable header cell', async () => {
    const result = renderHeaderCell(
      {search: '/'},
      ColumnKey.BaselineStatus,
      '',
    );
    render(result, container);
    const el = await fixture(container);
    const th = el.querySelector('th');
    expect(th).to.exist;
    expect(th!.getAttribute('title')).to.equal('Click to sort');
    expect(th!.getAttribute('class')).to.equal('sortable');
  });
  it('renders an unsortable header cell', async () => {
    CELL_DEFS[ColumnKey.BaselineStatus].unsortable = true;
    const result = renderHeaderCell(
      {search: '/'},
      ColumnKey.BaselineStatus,
      '',
    );
    render(result, container);
    const el = await fixture(container);
    const th = el.querySelector('th');
    expect(th).to.exist;
    expect(th!.getAttribute('title')).to.not.equal('Click to sort');
    expect(th!.getAttribute('class')).to.not.equal('sortable');
  });
});<|MERGE_RESOLUTION|>--- conflicted
+++ resolved
@@ -27,14 +27,11 @@
   ColumnOptionKey,
   renderBaselineStatus,
   renderChromiumUsage,
-<<<<<<< HEAD
   renderHeaderCell,
   CELL_DEFS,
-=======
   calcColGroupSpans,
   renderColgroups,
   renderGroupsRow,
->>>>>>> eec191ba
 } from '../webstatus-overview-cells.js';
 import {components} from 'webstatus.dev-backend';
 import {render} from 'lit';
