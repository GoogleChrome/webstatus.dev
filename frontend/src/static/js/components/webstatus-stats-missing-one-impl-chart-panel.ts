--- conflicted
+++ resolved
@@ -79,24 +79,11 @@
           overflow-x: auto;
           white-space: nowrap;
         }
-<<<<<<< HEAD
         .table-description {
           font-size: 14px;
           font-style: italic;
           margin: 8px 0;
         }
-        .missing-feature-id {
-          padding: 0.5em 1em 0 0;
-        }
-        .survey-result,
-        .survey-result:hover,
-        .survey-result a {
-          font-size: 10px;
-          text-decoration: none;
-          cursor: help;
-        }
-=======
->>>>>>> a87236ff
       `,
     ];
   }
