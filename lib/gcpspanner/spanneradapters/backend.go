// Copyright 2024 Google LLC
//
// Licensed under the Apache License, Version 2.0 (the "License");
// you may not use this file except in compliance with the License.
// You may obtain a copy of the License at
//
//     http://www.apache.org/licenses/LICENSE-2.0
//
// Unless required by applicable law or agreed to in writing, software
// distributed under the License is distributed on an "AS IS" BASIS,
// WITHOUT WARRANTIES OR CONDITIONS OF ANY KIND, either express or implied.
// See the License for the specific language governing permissions and
// limitations under the License.

package spanneradapters

import (
	"cmp"
	"context"
	"log/slog"
	"math/big"
	"time"

	"github.com/GoogleChrome/webstatus.dev/lib/gcpspanner"
	"github.com/GoogleChrome/webstatus.dev/lib/gcpspanner/searchtypes"
	"github.com/GoogleChrome/webstatus.dev/lib/gen/openapi/backend"
	openapi_types "github.com/oapi-codegen/runtime/types"
)

type BackendSpannerClient interface {
	ListMetricsForFeatureIDBrowserAndChannel(
		ctx context.Context,
		featureID string,
		browser string,
		channel string,
		metric gcpspanner.WPTMetricView,
		startAt time.Time,
		endAt time.Time,
		pageSize int,
		pageToken *string,
	) ([]gcpspanner.WPTRunFeatureMetricWithTime, *string, error)
	ListMetricsOverTimeWithAggregatedTotals(
		ctx context.Context,
		featureIDs []string,
		browser string,
		channel string,
		metric gcpspanner.WPTMetricView,
		startAt, endAt time.Time,
		pageSize int,
		pageToken *string,
	) ([]gcpspanner.WPTRunAggregationMetricWithTime, *string, error)
	ListChromiumDailyUsageStatsForFeatureID(
		ctx context.Context,
		featureID string,
		startAt, endAt time.Time,
		pageSize int,
		pageToken *string,
	) ([]gcpspanner.ChromiumDailyUsageStatWithDate, *string, error)
	FeaturesSearch(
		ctx context.Context,
		pageToken *string,
		pageSize int,
		searchNode *searchtypes.SearchNode,
		sortOrder gcpspanner.Sortable,
		wptMetricView gcpspanner.WPTMetricView,
		browsers []string,
	) (*gcpspanner.FeatureResultPage, error)
	GetFeature(
		ctx context.Context,
		filter gcpspanner.Filterable,
		wptMetricView gcpspanner.WPTMetricView,
		browsers []string,
	) (*gcpspanner.FeatureResult, error)
	GetIDFromFeatureKey(
		ctx context.Context,
		filter *gcpspanner.FeatureIDFilter,
	) (*string, error)
	ListBrowserFeatureCountMetric(
		ctx context.Context,
		browser string,
		startAt time.Time,
		endAt time.Time,
		pageSize int,
		pageToken *string,
	) (*gcpspanner.BrowserFeatureCountResultPage, error)
	ListMissingOneImplCounts(
		ctx context.Context,
		targetBrowser string,
		otherBrowsers []string,
		startAt time.Time,
		endAt time.Time,
		pageSize int,
		pageToken *string,
	) (*gcpspanner.MissingOneImplCountPage, error)
}

// Backend converts queries to spanner to usable entities for the backend
// service.
type Backend struct {
	client BackendSpannerClient
}

// NewBackend constructs an adapter for the backend service.
func NewBackend(client BackendSpannerClient) *Backend {
	return &Backend{client: client}
}

func (s *Backend) ListBrowserFeatureCountMetric(
	ctx context.Context,
	browser string,
	startAt time.Time,
	endAt time.Time,
	pageSize int,
	pageToken *string,
) (*backend.BrowserReleaseFeatureMetricsPage, error) {
	page, err := s.client.ListBrowserFeatureCountMetric(
		ctx,
		browser,
		startAt,
		endAt,
		pageSize,
		pageToken,
	)
	if err != nil {
		return nil, err
	}

	results := make([]backend.BrowserReleaseFeatureMetric, 0, len(page.Metrics))
	for idx := range page.Metrics {
		results = append(results, backend.BrowserReleaseFeatureMetric{
			Timestamp: page.Metrics[idx].ReleaseDate,
			Count:     &(page.Metrics[idx].FeatureCount),
		})
	}

	return &backend.BrowserReleaseFeatureMetricsPage{
		Metadata: &backend.PageMetadata{
			NextPageToken: page.NextPageToken,
		},
		Data: results,
	}, nil
}

func (s *Backend) ListMetricsOverTimeWithAggregatedTotals(
	ctx context.Context,
	featureIDs []string,
	browser string,
	channel string,
	metricView backend.MetricViewPathParam,
	startAt, endAt time.Time,
	pageSize int,
	pageToken *string,
) ([]backend.WPTRunMetric, *string, error) {
	metrics, nextPageToken, err := s.client.ListMetricsOverTimeWithAggregatedTotals(
		ctx,
		featureIDs,
		browser,
		channel,
		getSpannerWPTMetricView(metricView),
		startAt,
		endAt,
		pageSize,
		pageToken,
	)
	if err != nil {
		return nil, nil, err
	}

	// Convert the aggregate metric type to backend metrics
	backendMetrics := make([]backend.WPTRunMetric, 0, len(metrics))
	for _, metric := range metrics {
		backendMetrics = append(backendMetrics, backend.WPTRunMetric{
			RunTimestamp:    metric.TimeStart,
			TestPassCount:   metric.TestPass,
			TotalTestsCount: metric.TotalTests,
		})
	}

	return backendMetrics, nextPageToken, nil
}

func (s *Backend) ListMetricsForFeatureIDBrowserAndChannel(
	ctx context.Context,
	featureID string,
	browser string,
	channel string,
	metricView backend.MetricViewPathParam,
	startAt, endAt time.Time,
	pageSize int,
	pageToken *string,
) ([]backend.WPTRunMetric, *string, error) {
	metrics, nextPageToken, err := s.client.ListMetricsForFeatureIDBrowserAndChannel(
		ctx,
		featureID,
		browser,
		channel,
		getSpannerWPTMetricView(metricView),
		startAt,
		endAt,
		pageSize,
		pageToken,
	)
	if err != nil {
		return nil, nil, err
	}

	// Convert the feature metric type to backend metrics
	backendMetrics := make([]backend.WPTRunMetric, 0, len(metrics))
	for _, metric := range metrics {
		backendMetrics = append(backendMetrics, backend.WPTRunMetric{
			RunTimestamp:    metric.TimeStart,
			TestPassCount:   metric.TestPass,
			TotalTestsCount: metric.TotalTests,
		})
	}

	return backendMetrics, nextPageToken, nil
}

func (s *Backend) ListChromiumDailyUsageStats(
	ctx context.Context,
	featureID string,
	startAt, endAt time.Time,
	pageSize int,
	pageToken *string,
) ([]backend.ChromiumUsageStat, *string, error) {
	metrics, nextPageToken, err := s.client.ListChromiumDailyUsageStatsForFeatureID(
		ctx,
		featureID,
		startAt,
		endAt,
		pageSize,
		pageToken,
	)
	if err != nil {
		return nil, nil, err
	}

	// Convert the feature metric type to backend metrics
	backendStats := make([]backend.ChromiumUsageStat, 0, len(metrics))
	for _, stat := range metrics {
<<<<<<< HEAD
		var usage float64
		if stat.Usage != nil {
			usage, _ = stat.Usage.Float64()
		}
		backendStats = append(backendStats, backend.ChromiumUsageStat{
			Timestamp: stat.Date,
			Usage:     &usage,
=======
		usageFloat, _ := stat.Usage.Float64()
		backendStats = append(backendStats, backend.ChromiumUsageStat{
			Timestamp: stat.Date.In(time.UTC),
			Usage:     &usageFloat,
>>>>>>> 81196ab7
		})
	}

	return backendStats, nextPageToken, nil
}

func (s *Backend) ListMissingOneImplCounts(
	ctx context.Context,
	targetBrowser string,
	otherBrowsers []string,
	startAt, endAt time.Time,
	pageSize int,
	pageToken *string,
) (*backend.BrowserReleaseFeatureMetricsPage, error) {
	spannerPage, err := s.client.ListMissingOneImplCounts(
		ctx,
		targetBrowser,
		otherBrowsers,
		startAt,
		endAt,
		pageSize,
		pageToken,
	)
	if err != nil {
		return nil, err
	}

	// Convert the feature metric type to backend metrics
	backendData := make([]backend.BrowserReleaseFeatureMetric, 0, len(spannerPage.Metrics))
	for _, metric := range spannerPage.Metrics {
		backendData = append(backendData, backend.BrowserReleaseFeatureMetric{
			Timestamp: metric.EventReleaseDate,
			Count:     &metric.Count,
		})
	}

	return &backend.BrowserReleaseFeatureMetricsPage{
		Metadata: &backend.PageMetadata{
			NextPageToken: spannerPage.NextPageToken,
		},
		Data: backendData,
	}, nil
}

func convertBaselineStatusBackendToSpanner(status backend.BaselineInfoStatus) gcpspanner.BaselineStatus {
	switch status {
	case backend.Widely:
		return gcpspanner.BaselineStatusHigh
	case backend.Newly:
		return gcpspanner.BaselineStatusLow
	case backend.Limited:
		return gcpspanner.BaselineStatusNone
	}

	return ""
}

func valuePtr[T any](in T) *T { return &in }

func convertBaselineSpannerToBackend(strStatus *string,
	lowDate, highDate *time.Time) *backend.BaselineInfo {
	var ret *backend.BaselineInfo

	var status gcpspanner.BaselineStatus
	if strStatus != nil {
		status = gcpspanner.BaselineStatus(*strStatus)
	}
	var backendStatus *backend.BaselineInfoStatus
	switch status {
	case gcpspanner.BaselineStatusHigh:
		backendStatus = valuePtr(backend.Widely)
	case gcpspanner.BaselineStatusLow:
		backendStatus = valuePtr(backend.Newly)
	case gcpspanner.BaselineStatusNone:
		backendStatus = valuePtr(backend.Limited)
	}
	var retLowDate, retHighDate *openapi_types.Date
	if lowDate != nil {
		retLowDate = &openapi_types.Date{Time: *lowDate}
	}

	if highDate != nil {
		retHighDate = &openapi_types.Date{Time: *highDate}
	}

	if backendStatus != nil || retLowDate != nil || retHighDate != nil {
		ret = &backend.BaselineInfo{
			Status:   backendStatus,
			LowDate:  retLowDate,
			HighDate: retHighDate,
		}
	}

	return ret
}

func convertChromiumUsageToBackend(chromiumUsage *big.Rat) *backend.ChromiumUsageInfo {
	ret := &backend.ChromiumUsageInfo{
		Daily: nil,
	}
	if chromiumUsage != nil {
		usage, _ := chromiumUsage.Float64()
		ret.Daily = &usage
	}

	return ret
}

func convertImplementationStatusToBackend(
	status gcpspanner.BrowserImplementationStatus) backend.BrowserImplementationStatus {
	switch status {
	case gcpspanner.Available:
		return backend.Available
	case gcpspanner.Unavailable:
		return backend.Unavailable
	}

	return backend.Unavailable
}

func convertMetrics(
	metrics []*gcpspanner.FeatureResultMetric,
	wpt *backend.FeatureWPTSnapshots,
	experimental bool) *backend.FeatureWPTSnapshots {
	metricsMap := make(map[string]backend.WPTFeatureData)
	for idx, metric := range metrics {
		if metric.PassRate == nil && metric.FeatureRunDetails == nil {
			continue
		}
		data := backend.WPTFeatureData{
			Metadata: nil,
			Score:    nil,
		}
		if metric.PassRate != nil {
			passRate, _ := metric.PassRate.Float64()
			data.Score = &passRate
		}
		if metric.FeatureRunDetails != nil {
			data.Metadata = &metrics[idx].FeatureRunDetails
		}
		metricsMap[metric.BrowserName] = data
	}

	if len(metricsMap) > 0 {
		// The database implementation should only return metrics that have PassRate.
		// The logic below is only proactive in case something changes where we return
		// a BrowserName without a PassRate. This will prevent the code from returning
		// an initialized, but empty map by only overriding the default map when it actually
		// has a value.
		wpt = cmp.Or(wpt, &backend.FeatureWPTSnapshots{
			Experimental: nil,
			Stable:       nil,
		})
		if experimental {
			wpt.Experimental = &metricsMap
		} else {
			wpt.Stable = &metricsMap
		}
	}

	return wpt
}

func (s *Backend) convertFeatureResult(featureResult *gcpspanner.FeatureResult) *backend.Feature {
	// Initialize the returned feature with the default values.
	// The logic below will fill in nullable fields.
	ret := &backend.Feature{
		FeatureId: featureResult.FeatureKey,
		Name:      featureResult.Name,
		Baseline: convertBaselineSpannerToBackend(
			featureResult.Status,
			featureResult.LowDate,
			featureResult.HighDate,
		),
		Wpt:  nil,
		Spec: nil,
		Usage: &backend.BrowserUsage{
			Chromium: convertChromiumUsageToBackend(featureResult.ChromiumUsage),
		},
		BrowserImplementations: nil,
	}

	if len(featureResult.ExperimentalMetrics) > 0 {
		ret.Wpt = convertMetrics(featureResult.ExperimentalMetrics, ret.Wpt, true)
	}

	if len(featureResult.StableMetrics) > 0 {
		ret.Wpt = convertMetrics(featureResult.StableMetrics, ret.Wpt, false)
	}

	if len(featureResult.ImplementationStatuses) > 0 {
		implementationMap := make(map[string]backend.BrowserImplementation, len(featureResult.ImplementationStatuses))
		for _, status := range featureResult.ImplementationStatuses {
			backendStatus := convertImplementationStatusToBackend(status.ImplementationStatus)
			var date *openapi_types.Date
			if status.ImplementationDate != nil {
				date = &openapi_types.Date{Time: *status.ImplementationDate}
			}
			implementationMap[status.BrowserName] = backend.BrowserImplementation{
				Status:  &backendStatus,
				Date:    date,
				Version: status.ImplementationVersion,
			}
		}
		ret.BrowserImplementations = &implementationMap
	}

	if len(featureResult.SpecLinks) > 0 {
		links := make([]backend.SpecLink, 0, len(featureResult.SpecLinks))
		for idx := range featureResult.SpecLinks {
			links = append(links, backend.SpecLink{
				Link: &featureResult.SpecLinks[idx],
			})
		}
		ret.Spec = &backend.FeatureSpecInfo{
			Links: &links,
		}
	}

	return ret
}

func getSpannerWPTMetricView(wptMetricView backend.WPTMetricView) gcpspanner.WPTMetricView {
	switch wptMetricView {
	case backend.SubtestCounts:
		return gcpspanner.WPTSubtestView
	case backend.TestCounts:
		return gcpspanner.WPTTestView
	}

	// Default to subtest view for unknown
	return gcpspanner.WPTSubtestView
}

type BrowserList []backend.BrowserPathParam

func (b BrowserList) ToStringList() []string {
	if len(b) == 0 {
		return nil
	}
	ret := make([]string, 0, len(b))
	for _, browser := range b {
		ret = append(ret, string(browser))
	}

	return ret
}

func (s *Backend) FeaturesSearch(
	ctx context.Context,
	pageToken *string,
	pageSize int,
	searchNode *searchtypes.SearchNode,
	sortOrder *backend.GetV1FeaturesParamsSort,
	wptMetricView backend.WPTMetricView,
	browsers []backend.BrowserPathParam,
) (*backend.FeaturePage, error) {
	spannerSortOrder := getFeatureSearchSortOrder(sortOrder)
	page, err := s.client.FeaturesSearch(ctx, pageToken, pageSize, searchNode,
		spannerSortOrder, getSpannerWPTMetricView(wptMetricView),
		BrowserList(browsers).ToStringList())
	if err != nil {
		return nil, err
	}

	results := make([]backend.Feature, 0, len(page.Features))
	for idx := range page.Features {

		results = append(results, *s.convertFeatureResult(&page.Features[idx]))
	}

	ret := &backend.FeaturePage{
		Metadata: backend.PageMetadataWithTotal{
			NextPageToken: page.NextPageToken,
			Total:         page.Total,
		},
		Data: results,
	}

	return ret, nil
}

// TODO: Pass in context to be used by slog.ErrorContext.
func getFeatureSearchSortOrder(
	sortOrder *backend.GetV1FeaturesParamsSort) gcpspanner.Sortable {
	if sortOrder == nil {
		return gcpspanner.NewBaselineStatusSort(false)
	}
	// nolint: exhaustive // Remove once we support all the cases.
	switch *sortOrder {
	case backend.NameAsc:
		return gcpspanner.NewFeatureNameSort(true)
	case backend.NameDesc:
		return gcpspanner.NewFeatureNameSort(false)
	case backend.BaselineStatusAsc:
		return gcpspanner.NewBaselineStatusSort(true)
	case backend.BaselineStatusDesc:
		return gcpspanner.NewBaselineStatusSort(false)
	case backend.ExperimentalChromeAsc:
		return gcpspanner.NewBrowserImplSort(true, string(backend.Chrome), false)
	case backend.ExperimentalChromeDesc:
		return gcpspanner.NewBrowserImplSort(false, string(backend.Chrome), false)
	case backend.ExperimentalEdgeAsc:
		return gcpspanner.NewBrowserImplSort(true, string(backend.Edge), false)
	case backend.ExperimentalEdgeDesc:
		return gcpspanner.NewBrowserImplSort(false, string(backend.Edge), false)
	case backend.ExperimentalFirefoxAsc:
		return gcpspanner.NewBrowserImplSort(true, string(backend.Firefox), false)
	case backend.ExperimentalFirefoxDesc:
		return gcpspanner.NewBrowserImplSort(false, string(backend.Firefox), false)
	case backend.ExperimentalSafariAsc:
		return gcpspanner.NewBrowserImplSort(true, string(backend.Safari), false)
	case backend.ExperimentalSafariDesc:
		return gcpspanner.NewBrowserImplSort(false, string(backend.Safari), false)
	case backend.StableChromeAsc:
		return gcpspanner.NewBrowserImplSort(true, string(backend.Chrome), true)
	case backend.StableChromeDesc:
		return gcpspanner.NewBrowserImplSort(false, string(backend.Chrome), true)
	case backend.StableEdgeAsc:
		return gcpspanner.NewBrowserImplSort(true, string(backend.Edge), true)
	case backend.StableEdgeDesc:
		return gcpspanner.NewBrowserImplSort(false, string(backend.Edge), true)
	case backend.StableFirefoxAsc:
		return gcpspanner.NewBrowserImplSort(true, string(backend.Firefox), true)
	case backend.StableFirefoxDesc:
		return gcpspanner.NewBrowserImplSort(false, string(backend.Firefox), true)
	case backend.StableSafariAsc:
		return gcpspanner.NewBrowserImplSort(true, string(backend.Safari), true)
	case backend.StableSafariDesc:
		return gcpspanner.NewBrowserImplSort(false, string(backend.Safari), true)
	}

	// Unknown sort order
	slog.Warn("unsupported sort order", "order", *sortOrder)

	return gcpspanner.NewBaselineStatusSort(false)
}

func (s *Backend) GetFeature(
	ctx context.Context,
	featureID string,
	wptMetricView backend.WPTMetricView,
	browsers []backend.BrowserPathParam,
) (*backend.Feature, error) {
	filter := gcpspanner.NewFeatureKeyFilter(featureID)
	featureResult, err := s.client.GetFeature(ctx, filter, getSpannerWPTMetricView(wptMetricView),
		BrowserList(browsers).ToStringList())
	if err != nil {
		return nil, err
	}

	return s.convertFeatureResult(featureResult), nil
}

func (s *Backend) GetIDFromFeatureKey(
	ctx context.Context,
	featureID string,
) (*string, error) {
	filter := gcpspanner.NewFeatureKeyFilter(featureID)
	id, err := s.client.GetIDFromFeatureKey(ctx, filter)
	if err != nil {
		return nil, err
	}

	return id, nil
}<|MERGE_RESOLUTION|>--- conflicted
+++ resolved
@@ -239,20 +239,13 @@
 	// Convert the feature metric type to backend metrics
 	backendStats := make([]backend.ChromiumUsageStat, 0, len(metrics))
 	for _, stat := range metrics {
-<<<<<<< HEAD
 		var usage float64
 		if stat.Usage != nil {
 			usage, _ = stat.Usage.Float64()
 		}
 		backendStats = append(backendStats, backend.ChromiumUsageStat{
-			Timestamp: stat.Date,
+			Timestamp: stat.Date.In(time.UTC),
 			Usage:     &usage,
-=======
-		usageFloat, _ := stat.Usage.Float64()
-		backendStats = append(backendStats, backend.ChromiumUsageStat{
-			Timestamp: stat.Date.In(time.UTC),
-			Usage:     &usageFloat,
->>>>>>> 81196ab7
 		})
 	}
 
